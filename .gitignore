--- conflicted
+++ resolved
@@ -133,10 +133,6 @@
 *.mat
 
 .idea
-<<<<<<< HEAD
 *~
-=======
-
 # .VS code
-.vscode
->>>>>>> 50281add
+.vscode